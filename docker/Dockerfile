FROM ubuntu:18.04

ARG MPI=MPI

# Install deps
RUN apt-get update && \
  apt-get install -y \
  libeigen3-dev \
  libssl1.0-dev \
  git \
  autoconf \
  libtool \
  automake \
  gcc \
  g++ \
  make \
  gfortran \
  libopenblas-dev \
  liblapack-dev \
  wget \
  zlib1g-dev \
  libffi-dev \
  apt-transport-https \
  ca-certificates \
  gnupg \
  software-properties-common \
  libhdf5-dev \
  libsqlite3-dev && \
  apt-get clean all

# Install CMake
RUN wget -O - https://apt.kitware.com/keys/kitware-archive-latest.asc 2>/dev/null | apt-key add - && \
  apt-add-repository 'deb https://apt.kitware.com/ubuntu/ bionic main' && \
  apt-get update && \
  apt-get install -y kitware-archive-keyring && \
  apt-key --keyring /etc/apt/trusted.gpg del C1F34CDD40CD72DA && \
  apt-get install -y cmake && \
  apt-get clean all

RUN mkdir /build/ && mkdir /source/

# Build Python
RUN cd /build && wget https://www.python.org/ftp/python/3.7.3/Python-3.7.3.tgz && \
  tar xvzf Python-3.7.3.tgz && cd /build/Python-3.7.3 && \
  ./configure --enable-loadable-sqlite-extensions && make -j4 && make install && make clean && rm /build/Python-3.7.3.tgz

# Build mpich
RUN cd /build && wget https://www.mpich.org/static/downloads/3.3/mpich-3.3.tar.gz && \
  tar xvzf mpich-3.3.tar.gz && cd /build/mpich-3.3 && \
  ./configure && make -j4 && make install && make clean && rm /build/mpich-3.3.tar.gz

# Install mpi4py
RUN cd /build && wget https://bitbucket.org/mpi4py/mpi4py/downloads/mpi4py-3.0.1.tar.gz && \
  tar xvzf mpi4py-3.0.1.tar.gz

RUN cd /build/mpi4py-3.0.1 && python3 setup.py build && python3 setup.py install

# Build BigMPI
RUN cd /build && wget https://github.com/jeffhammond/BigMPI/archive/refs/heads/master.tar.gz && \
  tar zxvf master.tar.gz  && cd /build/BigMPI-master && \
  ./autogen.sh && ./configure --with-pic && make -j4 && make install && make clean && rm /build/master.tar.gz

# Build VTK-m
RUN cd /source && \
  wget https://gitlab.kitware.com/vtk/vtk-m/-/archive/v1.5.0/vtk-m-v1.5.0.tar.gz && \
  tar zxvf vtk-m-v1.5.0.tar.gz && \
  rm vtk-m-v1.5.0.tar.gz

RUN mkdir -p /build/vtk-m && \
  cd /build/vtk-m && \
  cmake -DCMAKE_BUILD_TYPE:STRING=Release \
  -DBUILD_SHARED_LIBS:BOOL=OFF \
  -DVTKm_ENABLE_OPENMP:BOOL=ON \
  -DVTKm_ENABLE_RENDERING:BOOL=OFF \
  -DVTKm_ENABLE_TESTING:BOOL=OFF \
  /source/vtk-m-v1.5.0 . && \
  make -j4

# Build stempy

COPY . /source/stempy

RUN mkdir -p /build/stempy                                                                && \
  cd /build/stempy                                                                        && \
  cmake -DCMAKE_BUILD_TYPE:STRING=Release \
  -Dstempy_ENABLE_VTKm:BOOL=ON \
  -DVTKm_DIR:PATH=/build/vtk-m/lib/cmake/vtkm-1.5 \
  -Dstempy_ENABLE_MPI:BOOL=${MPI} \
<<<<<<< HEAD
  /source/stempy .                                                                        && \
  make -j 16                                                             
=======
  -DBIGMPI_INCLUDE_DIR:PATH=/usr/local/include \
  -DBIGMPI_LIBRARY:PATH=/usr/local/lib/libbigmpi.a \
  /source/stempy . && \
  make -j4
>>>>>>> 4877e424

# Install stempy
RUN pip3 install -r /source/stempy/requirements.txt && \
  cp -r -L /build/stempy/lib/stempy /usr/local/lib/python3.7/site-packages && \
  pip3 install matplotlib click imageio ncempy                                            && \
  rm -rf /source/stempy        

RUN rm -rf /build

RUN /sbin/ldconfig<|MERGE_RESOLUTION|>--- conflicted
+++ resolved
@@ -86,15 +86,10 @@
   -Dstempy_ENABLE_VTKm:BOOL=ON \
   -DVTKm_DIR:PATH=/build/vtk-m/lib/cmake/vtkm-1.5 \
   -Dstempy_ENABLE_MPI:BOOL=${MPI} \
-<<<<<<< HEAD
-  /source/stempy .                                                                        && \
-  make -j 16                                                             
-=======
   -DBIGMPI_INCLUDE_DIR:PATH=/usr/local/include \
   -DBIGMPI_LIBRARY:PATH=/usr/local/lib/libbigmpi.a \
   /source/stempy . && \
   make -j4
->>>>>>> 4877e424
 
 # Install stempy
 RUN pip3 install -r /source/stempy/requirements.txt && \
