#ifndef CONFIG_H_
#define CONFIG_H_

#cmakedefine VTKm
<<<<<<< HEAD
#cmakedefine USE_MPI
=======
#cmakedefine ENABLE_HDF5
>>>>>>> 66a2becc

#endif /* CONFIG_H_ */<|MERGE_RESOLUTION|>--- conflicted
+++ resolved
@@ -2,10 +2,7 @@
 #define CONFIG_H_
 
 #cmakedefine VTKm
-<<<<<<< HEAD
 #cmakedefine USE_MPI
-=======
 #cmakedefine ENABLE_HDF5
->>>>>>> 66a2becc
 
 #endif /* CONFIG_H_ */