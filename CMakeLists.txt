--- conflicted
+++ resolved
@@ -70,7 +70,6 @@
   stempy/mask.cpp
   stempy/electronthresholds.cpp)
 
-<<<<<<< HEAD
 if (stempy_ENABLE_MPI)
   list(APPEND _vtkm_src
     stempy/electron_mpi.cpp
@@ -81,7 +80,6 @@
 endif()
 
 list(APPEND _libs "${HDF5_LIBRARIES}")
-=======
 set(_libs Threads::Threads)
 list(APPEND _libs pybind11::headers)
 # We have to link to Python3::Module since "pyreader.cpp" includes
@@ -94,7 +92,6 @@
   list(APPEND _src h5cpp/h5readwrite.cpp)
   list(APPEND _libs hdf5::hdf5)
 endif()
->>>>>>> 66a2becc
 
 option(stempy_ENABLE_VTKm "Build with VTK-m" OFF)
 cmake_dependent_option(stempy_ENABLE_CUDA "Enable VTK-m CUDA backend" OFF "stempy_ENABLE_VTKm" ON)
@@ -107,10 +104,7 @@
   if(stempy_ENABLE_OPENMP)
       list(APPEND _components "OpenMP")
   endif()
-  find_package(VTKm COMPONENTS "${_components}" REQUIRED)
-  list(APPEND _libs vtkm_cont)
-endif()
-
+  find_package(VTKm COMPONENTS "${_components}" REQUIRED)CMakeLists.txt
 if(stempy_ENABLE_CUDA AND TARGET vtkm::cuda)
   # Compile with CUDA
   vtkm_compile_as_cuda(cudaSource ${_vtkm_src})
