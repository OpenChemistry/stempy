--- conflicted
+++ resolved
@@ -705,7 +705,6 @@
 #endif
 
   ElectronCountedData ret;
-<<<<<<< HEAD
   // We need at least the number of scan positions, potentially more.
   // Go ahead and reserve the number of scan positions.
   ret.data.reserve(numberOfScanPositions);
@@ -715,7 +714,6 @@
       ret.scanPositions.push_back(position);
     }
   }
-=======
   auto& metadata = ret.metadata;
 
   metadata.thresholdCalculated = calculateThreshold;
@@ -734,7 +732,6 @@
   metadata.optimizedStdDev = threshold.optimizedStdDev;
 
   ret.data = events;
->>>>>>> 0e66f175
   ret.scanDimensions = scanDimensions;
   ret.frameDimensions = frameSize;
 
