#include "electron.h"
#include "electronthresholds.h"
#include "python/pyreader.h"
#include "reader.h"

#include "config.h"

#ifdef VTKm
#include <vtkm/cont/ArrayHandle.h>
#include <vtkm/cont/CellSetStructured.h>
#include <vtkm/cont/Invoker.h>
#include <vtkm/worklet/WorkletMapTopology.h>
#include <vtkm/worklet/WorkletPointNeighborhood.h>
#endif

#include <sstream>
#include <stdexcept>

using stempy::Dimensions2D;

#ifdef VTKm
namespace {

struct IsMaximalPixel : public vtkm::worklet::WorkletPointNeighborhood
{
  using CountingHandle = vtkm::cont::ArrayHandleCounting<vtkm::Id>;

  using ControlSignature = void(CellSetIn,
                                FieldInNeighborhood neighborhood,
                                FieldOut isMaximal);

  using ExecutionSignature = void(_2, _3);

  template <typename NeighIn>
  VTKM_EXEC void operator()(const NeighIn& neighborhood, bool& isMaximal) const
  {
    isMaximal = false;

    auto current = neighborhood.Get(0, 0, 0);
    for (int j = -1; j < 2; ++j) {
      for (int i = -1; i < 2; ++i) {
        if (i == 0 && j == 0)
          continue;
        if (current <= neighborhood.Get(i, j, 0))
          return;
      }
    }

    isMaximal = true;
  }
};

// The types in here, "uint16_t" and "double", are specific for our use case
// We may want to generalize it in the future
struct Threshold : public vtkm::worklet::WorkletMapCellToPoint
{
  using CountingHandle = vtkm::cont::ArrayHandleCounting<vtkm::Id>;

  using ControlSignature = void(CellSetIn, FieldInOutPoint value);

  using ExecutionSignature = void(_2);

  template <typename FrameType>
  VTKM_EXEC void operator()(FrameType& val) const
  {
    if (val <= m_lower || val >= m_upper)
      val = 0;
  }

  VTKM_CONT
  Threshold(double lower, double upper) : m_lower(lower), m_upper(upper){};

private:
  double m_lower;
  double m_upper;
};

struct SubtractAndThreshold : public Threshold
{
  using CountingHandle = vtkm::cont::ArrayHandleCounting<vtkm::Id>;

  using ControlSignature = void(CellSetIn, FieldInOutPoint value,
                                FieldInPoint background);

  using ExecutionSignature = void(_2, _3);

  template <typename FrameType>
  VTKM_EXEC void operator()(FrameType& val, double background) const
  {
    val -= static_cast<FrameType>(background);

    Threshold::operator()(val);
  }

  VTKM_CONT
  SubtractAndThreshold(double lower, double upper) : Threshold(lower, upper){};

private:
  double m_lower;
  double m_upper;
};

struct ApplyGainSubtractAndThreshold : public Threshold
{
  using CountingHandle = vtkm::cont::ArrayHandleCounting<vtkm::Id>;

  using ControlSignature = void(CellSetIn, FieldInOutPoint value,
                                FieldInPoint background, FieldInPoint gain);

  using ExecutionSignature = void(_2, _3, _4);

  template <typename FrameType>
  VTKM_EXEC void operator()(FrameType& val, double background, float gain) const
  {

    val = static_cast<FrameType>(val * gain - static_cast<float>(background));

    Threshold::operator()(val);
  }

  VTKM_CONT
  ApplyGainSubtractAndThreshold(double lower, double upper)
    : Threshold(lower, upper){};

private:
  double m_lower;
  double m_upper;
};

struct ApplyGainAndThreshold : public Threshold
{
  using CountingHandle = vtkm::cont::ArrayHandleCounting<vtkm::Id>;

  using ControlSignature = void(CellSetIn, FieldInOutPoint value,
                                FieldInPoint background);

  using ExecutionSignature = void(_2, _3);

  template <typename FrameType>
  VTKM_EXEC void operator()(FrameType& val, float gain) const
  {

    val = static_cast<FrameType>(val * gain);

    Threshold::operator()(val);
  }

  VTKM_CONT
  ApplyGainAndThreshold(double lower, double upper) : Threshold(lower, upper){};

private:
  double m_lower;
  double m_upper;
};

template <typename FrameType, bool dark = true>
std::vector<uint32_t> maximalPointsParallel(std::vector<FrameType>& frame,
                                            Dimensions2D frameDimensions,
                                            const float* darkReferenceData,
                                            const float* gain,
                                            double backgroundThreshold,
                                            double xRayThreshold)
{
  // Build the data set
  vtkm::cont::CellSetStructured<2> cellSet;
  // frameDimensions.second corresponds to rows, and frameDimensions.first
  // corresponds to columns
  cellSet.SetPointDimensions(
    vtkm::Id2(frameDimensions.second, frameDimensions.first));

  // Input handles
  auto frameHandle = vtkm::cont::make_ArrayHandle(frame);

  // Output
  vtkm::cont::ArrayHandle<bool> maximalPixels;

  vtkm::cont::Invoker invoke;

  // Call the correct worklet based on whether we are applying a gain, which in
  // term determines the type, so can be evaluated a compile time.
  // First no gain
  if (std::is_integral<FrameType>::value) {
    // Background subtraction and thresholding

    // static if to determine if we are going to subtract dark reference
    static_if<dark>(
      [&]() {
        auto darkRefHandle = vtkm::cont::make_ArrayHandle(
          darkReferenceData, frameDimensions.first * frameDimensions.second);

        invoke(SubtractAndThreshold{ backgroundThreshold, xRayThreshold },
               cellSet, frameHandle, darkRefHandle);
      },
      [&] {
        invoke(Threshold{ backgroundThreshold, xRayThreshold }, cellSet,
               frameHandle);
      })();
  }
  // We are applying a gain
  else {
    auto gainRefHandle = vtkm::cont::make_ArrayHandle(
      gain, frameDimensions.first * frameDimensions.second);
    // Apply gain, background subtraction and thresholding
    // static if to determine if we are going to subtract dark reference
    static_if<dark>(
      [&]() {
        auto darkRefHandle = vtkm::cont::make_ArrayHandle(
          darkReferenceData, frameDimensions.first * frameDimensions.second);

        invoke(
          ApplyGainSubtractAndThreshold{ backgroundThreshold, xRayThreshold },
          cellSet, frameHandle, darkRefHandle, gainRefHandle);
      },
      [&] {
        invoke(ApplyGainAndThreshold{ backgroundThreshold, xRayThreshold },
               cellSet, frameHandle, gainRefHandle);
      })();
  }
    // Find maximal pixels
    invoke(IsMaximalPixel{}, cellSet, frameHandle, maximalPixels);

    // Convert to std::vector<uint32_t>
    auto maximalPixelsPortal = maximalPixels.GetPortalConstControl();
    std::vector<uint32_t> outputVec;
    for (vtkm::Id i = 0; i < maximalPixelsPortal.GetNumberOfValues(); ++i) {
      if (maximalPixelsPortal.Get(i))
        outputVec.push_back(i);
    }

    // Done
    return outputVec;
  }
} // end namespace
#endif

namespace stempy {

// Implementation of modulus that "wraps" for negative numbers
inline uint16_t mod(uint16_t x, uint16_t y)
{
  return ((x % y) + y) % y;
}

// Return the points in the frame with values larger than all 8 of their nearest
// neighbors
template <typename FrameType>
std::vector<uint32_t> maximalPoints(const std::vector<FrameType>& frame,
                                    Dimensions2D frameDimensions)
{
  auto width = frameDimensions.first;
  auto height = frameDimensions.second;

  std::vector<uint32_t> events;
  auto numberOfPixels = height * width;
  for (uint32_t i = 0; i < numberOfPixels; ++i) {
    auto row = i / width;
    auto column = i % width;
    auto rightNeighbourColumn = mod((column + 1), width);
    auto leftNeighbourColumn = mod((column - 1), width);
    auto topNeighbourRow = mod((row - 1), height);
    auto bottomNeighbourRow = mod((row + 1), height);
    auto pixelValue = frame[i];
    auto bottomNeighbourRowIndex = bottomNeighbourRow * width;
    auto topNeighbourRowIndex = topNeighbourRow * width;
    auto rowIndex = row * width;

    auto event = true;

    // If we are on row 0, there are no pixels above this one
    if (row != 0) {
      // Check top sections
      // top
      event = event && pixelValue > frame[topNeighbourRowIndex + column];
      // top left
      event = event &&
              (column == 0 ||
               pixelValue > frame[topNeighbourRowIndex + leftNeighbourColumn]);
      // top right
      event = event &&
              (column == width - 1 ||
               pixelValue > frame[topNeighbourRowIndex + rightNeighbourColumn]);
    }

    // If we are on the bottom row, there are no pixels below this one
    if (event && row != height - 1) {
      // Check bottom sections
      // bottom
      event = event && pixelValue > frame[bottomNeighbourRowIndex + column];
      // bottom left
      event = event && (column == 0 ||
                        pixelValue >
                          frame[bottomNeighbourRowIndex + leftNeighbourColumn]);
      // bottom right
      event =
        event &&
        (column == width - 1 ||
         pixelValue > frame[bottomNeighbourRowIndex + rightNeighbourColumn]);
    }

    // left
    event = event &&
            (column == 0 || pixelValue > frame[rowIndex + leftNeighbourColumn]);
    // right
    event = event && (column == width - 1 ||
                      pixelValue > frame[rowIndex + rightNeighbourColumn]);

    if (event) {
      events.push_back(i);
    }
  }

  return events;
}

template <typename InputIt, typename FrameType, bool dark = true>
ElectronCountedData electronCount(
  InputIt first, InputIt last, const float darkReference[], const float gain[],
  double backgroundThreshold, double xRayThreshold, Dimensions2D scanDimensions)
{
  if (first == last) {
    std::ostringstream msg;
    msg << "No blocks to read!";
    throw std::invalid_argument(msg.str());
  }

  // If we haven't been provided with width and height, try the header.
  if (scanDimensions.first == 0 || scanDimensions.second == 0) {
    scanDimensions = first->header.scanDimensions;
  }

  // Raise an exception if we still don't have valid rows and columns
  if (scanDimensions.first <= 0 || scanDimensions.second <= 0) {
    std::ostringstream msg;
    msg << "No scan image size provided.";
    throw std::invalid_argument(msg.str());
  }

  // Store the frameDimensions from the first block
  // It should be the same for all blocks
  auto frameDimensions = first->header.frameDimensions;

  // Matrix to hold electron events.
  std::vector<std::vector<uint32_t>> events(scanDimensions.first *
                                            scanDimensions.second);
  for (; first != last; ++first) {
    auto block = std::move(*first);
    auto data = block.data.get();
    for (unsigned i = 0; i < block.header.imagesInBlock; i++) {
      auto frameStart =
        data + i * frameDimensions.first * frameDimensions.second;
      std::vector<FrameType> frame(frameStart,
                                  frameStart + frameDimensions.first *
                                                 frameDimensions.second);

#ifdef VTKm
      events[block.header.imageNumbers[i]] =
        maximalPointsParallel<FrameType, dark>(
          frame, frameDimensions, darkReference, gain, backgroundThreshold,
          xRayThreshold);
#else
      for (int j = 0; j < frameDimensions.first * frameDimensions.second; j++) {
        // Subtract darkfield reference and apply gain if we have one, this will
        // be based on our template type, it can be evaluated a compile time.
        if (std::is_integral<FrameType>::value) {
          frame[j] -= darkReference[j];
        } else {
          frame[j] = frame[i] * gain[i] - darkReference[j];
        }
        // Threshold the electron events
        if (frame[j] <= backgroundThreshold || frame[j] >= xRayThreshold) {
          frame[j] = 0;
        }
      }
      // Now find the maximal events
      events[block.header.imageNumbers[i]] =
        maximalPoints<FrameType>(frame, frameDimensions);
#endif
    }
  }

  ElectronCountedData ret;
  ret.data = events;
  ret.scanDimensions = scanDimensions;
  ret.frameDimensions = frameDimensions;

  return ret;
}

template <typename InputIt>
ElectronCountedData electronCount(InputIt first, InputIt last,
                                  const float darkReference[],
                                  double backgroundThreshold,
                                  double xRayThreshold,
                                  Dimensions2D scanDimensions)
{
  return electronCount<InputIt, uint16_t>(first, last, darkReference, nullptr,
                                          backgroundThreshold, xRayThreshold,
                                          scanDimensions);
}

template <typename InputIt>
ElectronCountedData electronCount(InputIt first, InputIt last,
                                  const float darkReference[],
                                  double backgroundThreshold,
                                  double xRayThreshold, const float gain[],
                                  Dimensions2D scanDimensions)
{
  return electronCount<InputIt, float>(first, last, darkReference, gain,
                                       backgroundThreshold, xRayThreshold,
                                       scanDimensions);
}

template <typename InputIt>
ElectronCountedData electronCount(InputIt first, InputIt last,
                                  Image<float>& darkReference,
                                  double backgroundThreshold,
                                  double xRayThreshold, const float gain[],
                                  Dimensions2D scanDimensions)
{
  return electronCount<InputIt, float>(first, last, darkReference.data.get(),
                                       gain, backgroundThreshold, xRayThreshold,
                                       scanDimensions);
}

template <typename InputIt>
ElectronCountedData electronCount(InputIt first, InputIt last,
                                  Image<float>& darkReference,
                                  double backgroundThreshold,
                                  double xRayThreshold,
                                  Dimensions2D scanDimensions)
{
  return electronCount<InputIt, uint16_t>(first, last, darkReference.data.get(),
                                          nullptr, backgroundThreshold,
                                          xRayThreshold, scanDimensions);
}

template <typename InputIt>
ElectronCountedData electronCount(InputIt first, InputIt last,
                                  double backgroundThreshold,
                                  double xRayThreshold,
                                  Dimensions2D scanDimensions)
{
  return electronCount<InputIt, uint16_t, false>(first, last, nullptr, nullptr,
                                                 backgroundThreshold,
                                                 xRayThreshold, scanDimensions);
}

template <typename InputIt>
ElectronCountedData electronCount(InputIt first, InputIt last,
                                  double backgroundThreshold,
                                  double xRayThreshold, const float gain[],
                                  Dimensions2D scanDimensions)
{
  return electronCount<InputIt, float, false>(first, last, nullptr, gain,
                                              backgroundThreshold,
                                              xRayThreshold, scanDimensions);
}

template <typename FrameType, bool dark = true>
std::vector<uint32_t> electronCount(std::vector<FrameType>& frame,
                                    Dimensions2D frameDimensions,
                                    const float darkReference[],
                                    double backgroundThreshold,
                                    double xRayThreshold, const float gain[])
{

  for (unsigned j = 0; j < frameDimensions.first * frameDimensions.second;
       j++) {
    // Subtract darkfield reference and apply gain if we have one, this will
    // be based on our template type, it can be evaluated a compile time.
    if (std::is_integral<FrameType>::value) {
      static_if<dark>(
        [&]() { frame[j] -= static_cast<FrameType>(darkReference[j]); })();
    } else {
      frame[j] = frame[j] * gain[j];
      static_if<dark>(
        [&]() { frame[j] -= static_cast<FrameType>(darkReference[j]); })();
    }
    // Threshold the electron events
    if (frame[j] <= backgroundThreshold || frame[j] >= xRayThreshold) {
      frame[j] = 0;
    }
  }
  // Now find the maximal events
  return maximalPoints<FrameType>(frame, frameDimensions);
}

std::vector<uint32_t> electronCount(std::vector<uint16_t>& frame,
                                    Dimensions2D frameDimensions,
                                    const float darkReference[],
                                    double backgroundThreshold,
                                    double xRayThreshold)
{
  return electronCount<uint16_t>(frame, frameDimensions, darkReference,
                                 backgroundThreshold, xRayThreshold, nullptr);
}

std::vector<uint32_t> electronCount(std::vector<float>& frame,
                                    Dimensions2D frameDimensions,
                                    const float darkReference[],
                                    double backgroundThreshold,
                                    double xRayThreshold, const float gain[])
{
  return electronCount<float>(frame, frameDimensions, darkReference,
                              backgroundThreshold, xRayThreshold, gain);
}

template <typename Reader, typename FrameType, bool dark = true>
ElectronCountedData electronCount(Reader* reader, const float darkReference[],
                                  int thresholdNumberOfBlocks,
                                  int numberOfSamples,
                                  double backgroundThresholdNSigma,
                                  double xRayThresholdNSigma,
                                  const float gain[],
                                  Dimensions2D scanDimensions, bool verbose)
{
  // This is where we will save the electron events as the calculated
  // Outer vector is scan position, middle vector is a frame at that
  // scan position, and inner vector is the electron counted data for
  // the frame.
  std::vector<std::vector<std::vector<uint32_t>>> events;
  // We need an array of mutexes to protect updates for each event vector for a
  // given position, as we may have muliple frames per location.
  std::unique_ptr<std::mutex[]> positionMutexes;

  // Used to signal that we have moved into the electron counting phase after
  // collecting samples to calculate threshold.
  std::atomic<bool> electronCounting = { false };

  // These hold the optimized thresholds.
  double backgroundThreshold;
  double xRayThreshold;

  // Mutexes to control/protect counting process
  std::mutex sampleMutex;
  std::condition_variable sampleCondition;

  // The sample blocks that will be used to calculate the thresholds
  std::vector<Block> sampleBlocks;

#ifdef USE_MPI
  int rank, worldSize;
  initMpiWorldRank(worldSize, rank);

  // Calculate sample to take from each node
  thresholdNumberOfBlocks =
    getSampleBlocksPerRank(worldSize, rank, thresholdNumberOfBlocks);
#endif

  auto countBlock = [&events, &electronCounting, &backgroundThreshold,
                     &xRayThreshold, darkReference, gain,
                     &positionMutexes](Block& b) {
    auto data = b.data.get();
    auto frameDimensions = b.header.frameDimensions;
    for (unsigned i = 0; i < b.header.imagesInBlock; i++) {
      auto frameStart =
        data + i * frameDimensions.first * frameDimensions.second;
      std::vector<FrameType> frame(frameStart,
                                   frameStart + frameDimensions.first *
                                                  frameDimensions.second);

      auto frameEvents = electronCount<FrameType, dark>(
        frame, frameDimensions, darkReference, backgroundThreshold,
        xRayThreshold, gain);

      auto position = b.header.imageNumbers[i];
      auto& eventsForPosition = events[position];
      // Find the mutex for this position and lock it
      auto& mutex = positionMutexes[position];
      std::unique_lock<std::mutex> positionLock(mutex);
      // Append the events
      eventsForPosition.push_back(std::move(frameEvents));
    }
  };

  auto counter = [&events, &electronCounting, &sampleMutex, &sampleCondition,
                  &sampleBlocks, thresholdNumberOfBlocks,
                  &countBlock](Block& b) {
    // If we are still collecting sample block for calculating the threshold
    if (!electronCounting) {
      std::unique_lock<std::mutex> sampleLock(sampleMutex);
      if (sampleBlocks.size() <
          static_cast<unsigned>(thresholdNumberOfBlocks)) {
        sampleBlocks.push_back(std::move(b));
        if (sampleBlocks.size() ==
            static_cast<unsigned>(thresholdNumberOfBlocks)) {
          sampleLock.unlock();
          sampleCondition.notify_all();
        }
      }
      // We have our samples, so we should wait for the threshold to be
      // calculated in the main thread, before we can start counting.
      else {
        sampleCondition.wait(sampleLock, [&electronCounting]() {
          return electronCounting.load();
        });
        // Make sure we count the block.
        countBlock(b);
      }
    }
    // We are electron counting
    else {
      countBlock(b);
    }
  };

  auto done = reader->readAll(counter);

  // Wait for enough blocks to come in to calculate the threshold.
  std::unique_lock<std::mutex> lock(sampleMutex);
  sampleCondition.wait(lock, [&sampleBlocks, thresholdNumberOfBlocks]() {
    return sampleBlocks.size() ==
           static_cast<unsigned>(thresholdNumberOfBlocks);
  });

  auto calculateThreshold = true;

#ifdef USE_MPI
  gatherBlocks(worldSize, rank, sampleBlocks);
  // Only calculate threshold on rank 0
  calculateThreshold = rank == 0;
#endif

  CalculateThresholdsResults<FrameType> threshold;

  if (calculateThreshold) {
    // Now calculate the threshold
    threshold = calculateThresholds<Block, FrameType, dark>(
      sampleBlocks, darkReference, numberOfSamples, backgroundThresholdNSigma,
      xRayThresholdNSigma, gain);

    if (verbose) {
      std::cout << "****Statistics for calculating electron thresholds****"
                << std::endl;
      std::cout << "number of samples:" << threshold.numberOfSamples
                << std::endl;
      std::cout << "min sample:" << threshold.minSample << std::endl;
      std::cout << "max sample:" << threshold.maxSample << std::endl;
      std::cout << "mean:" << threshold.mean << std::endl;
      std::cout << "variance:" << threshold.variance << std::endl;
      std::cout << "std dev:" << threshold.stdDev << std::endl;
      std::cout << "number of bins:" << threshold.numberOfBins << std::endl;
      std::cout << "x-ray threshold n sigma:" << threshold.xRayThresholdNSigma
                << std::endl;
      std::cout << "background threshold n sigma:"
                << threshold.backgroundThresholdNSigma << std::endl;
      std::cout << "optimized mean:" << threshold.optimizedMean << std::endl;
      std::cout << "optimized std dev:" << threshold.optimizedStdDev
                << std::endl;
      std::cout << "background threshold:" << threshold.backgroundThreshold
                << std::endl;
      std::cout << "xray threshold:" << threshold.xRayThreshold << std::endl;
    }
  }

  backgroundThreshold = threshold.backgroundThreshold;
  xRayThreshold = threshold.xRayThreshold;

#ifdef USE_MPI
  broadcastThresholds(backgroundThreshold, xRayThreshold);
#endif

  // Now setup  electron count output
  auto frameSize = sampleBlocks[0].header.frameDimensions;

  // If we haven't been provided with width and height, try the header.
  if (scanDimensions.first == 0 || scanDimensions.second == 0) {
    scanDimensions = sampleBlocks[0].header.scanDimensions;
  }

  auto numberOfScanPositions = scanDimensions.first * scanDimensions.second;
  events.resize(numberOfScanPositions);
  // Allocate mutexes to protect the event vector at each scan position
  positionMutexes.reset(new std::mutex[numberOfScanPositions]);

  // Now tell our workers to proceed
  electronCounting = true;
  lock.unlock();
  sampleCondition.notify_all();

  // Count the sample blocks
  for (auto i = 0; i < thresholdNumberOfBlocks; i++) {
    auto& b = sampleBlocks[i];
    auto data = b.data.get();
    auto frameDimensions = b.header.frameDimensions;
    for (unsigned j = 0; j < b.header.imagesInBlock; j++) {
      auto frameStart =
        data + j * frameDimensions.first * frameDimensions.second;
      std::vector<FrameType> frame(frameStart,
                                   frameStart + frameDimensions.first *
                                                  frameDimensions.second);
      auto frameEvents = electronCount<FrameType, dark>(
        frame, frameDimensions, darkReference, backgroundThreshold,
        xRayThreshold, gain);
      auto position = b.header.imageNumbers[j];
      events[position].push_back(std::move(frameEvents));
    }
  }

  // Make sure all threads are finished before returning the result
  done.wait();

#ifdef USE_MPI
  gatherEvents(worldSize, rank, events);
#endif

  ElectronCountedData ret;
<<<<<<< HEAD
  // We need at least the number of scan positions, potentially more.
  // Go ahead and reserve the number of scan positions.
  ret.data.reserve(numberOfScanPositions);
  for (int position = 0; position < events.size(); ++position) {
    for (int i = 0; i < events[position].size(); ++i) {
      ret.data.push_back(std::move(events[position][i]));
      ret.scanPositions.push_back(position);
    }
  }
=======
  auto& metadata = ret.metadata;

  metadata.thresholdCalculated = calculateThreshold;
  metadata.backgroundThreshold = threshold.backgroundThreshold;
  metadata.xRayThreshold = threshold.xRayThreshold;
  metadata.numberOfSamples = threshold.numberOfSamples;
  metadata.minSample = threshold.minSample;
  metadata.maxSample = threshold.maxSample;
  metadata.mean = threshold.mean;
  metadata.variance = threshold.variance;
  metadata.stdDev = threshold.stdDev;
  metadata.numberOfBins = threshold.numberOfBins;
  metadata.xRayThresholdNSigma = threshold.xRayThresholdNSigma;
  metadata.backgroundThresholdNSigma = threshold.backgroundThresholdNSigma;
  metadata.optimizedMean = threshold.optimizedMean;
  metadata.optimizedStdDev = threshold.optimizedStdDev;

  ret.data = events;
>>>>>>> 0e66f175
  ret.scanDimensions = scanDimensions;
  ret.frameDimensions = frameSize;

  return ret;
}

template <typename Reader>
ElectronCountedData electronCount(Reader* reader, const float darkReference[],
                                  int thresholdNumberOfBlocks,
                                  int numberOfSamples,
                                  double backgroundThresholdNSigma,
                                  double xRayThresholdNSigma,
                                  const float gain[],
                                  Dimensions2D scanDimensions, bool verbose)
{
  return electronCount<Reader, float>(
    reader, darkReference, thresholdNumberOfBlocks, numberOfSamples,
    backgroundThresholdNSigma, xRayThresholdNSigma, gain, scanDimensions,
    verbose);
}

template <typename Reader>
ElectronCountedData electronCount(Reader* reader, Image<float>& darkReference,
                                  int thresholdNumberOfBlocks,
                                  int numberOfSamples,
                                  double backgroundThresholdNSigma,
                                  double xRayThresholdNSigma,
                                  const float gain[],
                                  Dimensions2D scanDimensions, bool verbose)
{
  return electronCount<Reader, float>(
    reader, darkReference.data.get(), thresholdNumberOfBlocks, numberOfSamples,
    backgroundThresholdNSigma, xRayThresholdNSigma, gain, scanDimensions,
    verbose);
}

template <typename Reader>
ElectronCountedData electronCount(Reader* reader, const float darkReference[],
                                  int thresholdNumberOfBlocks,
                                  int numberOfSamples,
                                  double backgroundThresholdNSigma,
                                  double xRayThresholdNSigma,
                                  Dimensions2D scanDimensions, bool verbose)
{
  return electronCount<Reader, uint16_t>(
    reader, darkReference, thresholdNumberOfBlocks, numberOfSamples,
    backgroundThresholdNSigma, xRayThresholdNSigma, nullptr, scanDimensions,
    verbose);
}

template <typename Reader>
ElectronCountedData electronCount(Reader* reader, Image<float>& darkReference,
                                  int thresholdNumberOfBlocks,
                                  int numberOfSamples,
                                  double backgroundThresholdNSigma,
                                  double xRayThresholdNSigma,
                                  Dimensions2D scanDimensions, bool verbose)
{
  return electronCount<Reader, uint16_t>(
    reader, darkReference.data.get(), thresholdNumberOfBlocks, numberOfSamples,
    backgroundThresholdNSigma, xRayThresholdNSigma, nullptr, scanDimensions,
    verbose);
}

template <typename Reader>
ElectronCountedData electronCount(Reader* reader, int thresholdNumberOfBlocks,
                                  int numberOfSamples,
                                  double backgroundThresholdNSigma,
                                  double xRayThresholdNSigma,
                                  const float gain[],
                                  Dimensions2D scanDimensions, bool verbose)
{
  return electronCount<Reader, float, false>(
    reader, nullptr, thresholdNumberOfBlocks, numberOfSamples,
    backgroundThresholdNSigma, xRayThresholdNSigma, gain, scanDimensions,
    verbose);
}

template <typename Reader>
ElectronCountedData electronCount(Reader* reader, int thresholdNumberOfBlocks,
                                  int numberOfSamples,
                                  double backgroundThresholdNSigma,
                                  double xRayThresholdNSigma,
                                  Dimensions2D scanDimensions, bool verbose)
{
  return electronCount<Reader, uint16_t, false>(
    reader, nullptr, thresholdNumberOfBlocks, numberOfSamples,
    backgroundThresholdNSigma, xRayThresholdNSigma, nullptr, scanDimensions,
    verbose);
}

// Instantiate the ones that can be used

// With gain and dark reference
template ElectronCountedData electronCount(
  StreamReader::iterator first, StreamReader::iterator last,
  Image<float>& darkReference, double backgroundThreshold,
  double xRayThreshold, const float gain[], Dimensions2D scanDimensions);
template ElectronCountedData electronCount(
  StreamReader::iterator first, StreamReader::iterator last,
  const float darkReference[], double backgroundThreshold,
  double xRayThreshold, const float gain[], Dimensions2D scanDimensions);
template ElectronCountedData electronCount(
  SectorStreamReader::iterator first, SectorStreamReader::iterator last,
  Image<float>& darkReference, double backgroundThreshold,
  double xRayThreshold, const float gain[], Dimensions2D scanDimensions);
template ElectronCountedData electronCount(
  SectorStreamReader::iterator first, SectorStreamReader::iterator last,
  const float darkReference[], double backgroundThreshold,
  double xRayThreshold, const float gain[], Dimensions2D scanDimensions);
template ElectronCountedData electronCount(
  PyReader::iterator first, PyReader::iterator last,
  Image<float>& darkReference, double backgroundThreshold,
  double xRayThreshold, const float gain[], Dimensions2D scanDimensions);
template ElectronCountedData electronCount(
  PyReader::iterator first, PyReader::iterator last,
  const float darkReference[], double backgroundThreshold,
  double xRayThreshold, const float gain[], Dimensions2D scanDimensions);

// Without gain and with dark reference
template ElectronCountedData electronCount(StreamReader::iterator first,
                                           StreamReader::iterator last,
                                           Image<float>& darkReference,
                                           double backgroundThreshold,
                                           double xRayThreshold,
                                           Dimensions2D scanDimensions);
template ElectronCountedData electronCount(StreamReader::iterator first,
                                           StreamReader::iterator last,
                                           const float darkReference[],
                                           double backgroundThreshold,
                                           double xRayThreshold,
                                           Dimensions2D scanDimensions);
template ElectronCountedData electronCount(SectorStreamReader::iterator first,
                                           SectorStreamReader::iterator last,
                                           Image<float>& darkReference,
                                           double backgroundThreshold,
                                           double xRayThreshold,
                                           Dimensions2D scanDimensions);
template ElectronCountedData electronCount(SectorStreamReader::iterator first,
                                           SectorStreamReader::iterator last,
                                           const float darkReference[],
                                           const double backgroundThreshold,
                                           double xRayThreshold,
                                           Dimensions2D scanDimensions);
template ElectronCountedData electronCount(PyReader::iterator first,
                                           PyReader::iterator last,
                                           Image<float>& darkReference,
                                           double backgroundThreshold,
                                           double xRayThreshold,
                                           Dimensions2D scanDimensions);
template ElectronCountedData electronCount(PyReader::iterator first,
                                           PyReader::iterator last,
                                           const float darkReference[],
                                           double backgroundThreshold,
                                           double xRayThreshold,
                                           Dimensions2D scanDimensions);

// With gain and without dark reference
template ElectronCountedData electronCount(StreamReader::iterator first,
                                           StreamReader::iterator last,
                                           double backgroundThreshold,
                                           double xRayThreshold,
                                           const float gain[],
                                           Dimensions2D scanDimensions);
template ElectronCountedData electronCount(SectorStreamReader::iterator first,
                                           SectorStreamReader::iterator last,
                                           double backgroundThreshold,
                                           double xRayThreshold,
                                           const float gain[],
                                           Dimensions2D scanDimensions);
template ElectronCountedData electronCount(
  PyReader::iterator first, PyReader::iterator last, double backgroundThreshold,
  double xRayThreshold, const float gain[], Dimensions2D scanDimensions);

// Without gain and without dark reference
template ElectronCountedData electronCount(StreamReader::iterator first,
                                           StreamReader::iterator last,
                                           double backgroundThreshold,
                                           double xRayThreshold,
                                           Dimensions2D scanDimensions);
template ElectronCountedData electronCount(SectorStreamReader::iterator first,
                                           SectorStreamReader::iterator last,
                                           double backgroundThreshold,
                                           double xRayThreshold,
                                           Dimensions2D scanDimensions);
template ElectronCountedData electronCount(PyReader::iterator first,
                                           PyReader::iterator last,
                                           double backgroundThreshold,
                                           double xRayThreshold,
                                           Dimensions2D scanDimensions);

// Instantiate for threaded readers

// SectorStreamThreadedReader
template ElectronCountedData electronCount(
  SectorStreamThreadedReader* reader, Image<float>& darkreference,
  int thresholdNumberOfBlocks, int numberOfSamples,
  double backgroundThresholdNSigma, double xRayThresholdNSigma,
  Dimensions2D scanDimensions, bool verbose);

template ElectronCountedData electronCount(
  SectorStreamThreadedReader* reader, const float darkreference[],
  int thresholdNumberOfBlocks, int numberOfSamples,
  double backgroundThresholdNSigma, double xRayThresholdNSigma,
  Dimensions2D scanDimensions, bool verbose);

template ElectronCountedData electronCount(
  SectorStreamThreadedReader* reader, Image<float>& darkreference,
  int thresholdNumberOfBlocks, int numberOfSamples,
  double backgroundThresholdNSigma, double xRayThresholdNSigma,
  const float gain[], Dimensions2D scanDimensions, bool verbose);

template ElectronCountedData electronCount(
  SectorStreamThreadedReader* reader, const float darkreference[],
  int thresholdNumberOfBlocks, int numberOfSamples,
  double backgroundThresholdNSigma, double xRayThresholdNSigma,
  const float gain[], Dimensions2D scanDimensions, bool verbose);

template ElectronCountedData electronCount(
  SectorStreamThreadedReader* reader, int thresholdNumberOfBlocks,
  int numberOfSamples, double backgroundThresholdNSigma,
  double xRayThresholdNSigma, const float gain[], Dimensions2D scanDimensions,
  bool verbose);

template ElectronCountedData electronCount(
  SectorStreamThreadedReader* reader, int thresholdNumberOfBlocks,
  int numberOfSamples, double backgroundThresholdNSigma,
  double xRayThresholdNSigma, Dimensions2D scanDimensions, bool verbose);

// SectorStreamMultiPassThreadedReader
template ElectronCountedData electronCount(
  SectorStreamMultiPassThreadedReader* reader, Image<float>& darkreference,
  int thresholdNumberOfBlocks, int numberOfSamples,
  double backgroundThresholdNSigma, double xRayThresholdNSigma,
  Dimensions2D scanDimensions, bool verbose);

template ElectronCountedData electronCount(
  SectorStreamMultiPassThreadedReader* reader, const float darkreference[],
  int thresholdNumberOfBlocks, int numberOfSamples,
  double backgroundThresholdNSigma, double xRayThresholdNSigma,
  Dimensions2D scanDimensions, bool verbose);

template ElectronCountedData electronCount(
  SectorStreamMultiPassThreadedReader* reader, Image<float>& darkreference,
  int thresholdNumberOfBlocks, int numberOfSamples,
  double backgroundThresholdNSigma, double xRayThresholdNSigma,
  const float gain[], Dimensions2D scanDimensions, bool verbose);

template ElectronCountedData electronCount(
  SectorStreamMultiPassThreadedReader* reader, const float darkreference[],
  int thresholdNumberOfBlocks, int numberOfSamples,
  double backgroundThresholdNSigma, double xRayThresholdNSigma,
  const float gain[], Dimensions2D scanDimensions, bool verbose);

template ElectronCountedData electronCount(
  SectorStreamMultiPassThreadedReader* reader, int thresholdNumberOfBlocks,
  int numberOfSamples, double backgroundThresholdNSigma,
  double xRayThresholdNSigma, const float gain[], Dimensions2D scanDimensions,
  bool verbose);

template ElectronCountedData electronCount(
  SectorStreamMultiPassThreadedReader* reader, int thresholdNumberOfBlocks,
  int numberOfSamples, double backgroundThresholdNSigma,
  double xRayThresholdNSigma, Dimensions2D scanDimensions, bool verbose);
}<|MERGE_RESOLUTION|>--- conflicted
+++ resolved
@@ -705,7 +705,6 @@
 #endif
 
   ElectronCountedData ret;
-<<<<<<< HEAD
   // We need at least the number of scan positions, potentially more.
   // Go ahead and reserve the number of scan positions.
   ret.data.reserve(numberOfScanPositions);
@@ -715,7 +714,9 @@
       ret.scanPositions.push_back(position);
     }
   }
-=======
+  ret.scanDimensions = scanDimensions;
+  ret.frameDimensions = frameSize;
+
   auto& metadata = ret.metadata;
 
   metadata.thresholdCalculated = calculateThreshold;
@@ -733,11 +734,6 @@
   metadata.optimizedMean = threshold.optimizedMean;
   metadata.optimizedStdDev = threshold.optimizedStdDev;
 
-  ret.data = events;
->>>>>>> 0e66f175
-  ret.scanDimensions = scanDimensions;
-  ret.frameDimensions = frameSize;
-
   return ret;
 }
 
