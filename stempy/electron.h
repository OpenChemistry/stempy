--- conflicted
+++ resolved
@@ -7,9 +7,8 @@
 
 class SectorStreamThreadedReader;
 
-<<<<<<< HEAD
 using Events = std::vector<std::vector<uint32_t>>;
-=======
+
 struct ElectronCountedMetadata
 {
   bool thresholdCalculated = true;
@@ -27,7 +26,6 @@
   double optimizedMean = 0.0;
   double optimizedStdDev = 0.0;
 };
->>>>>>> 0e66f175
 
 struct ElectronCountedData
 {
