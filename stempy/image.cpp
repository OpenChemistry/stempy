#include "image.h"

#include "config.h"
#include "mask.h"

#ifdef VTKm
#include <vtkm/cont/Algorithm.h>
#endif

#include <memory>

using namespace std;

namespace stempy {

template<typename T>
Image<T>::Image(uint32_t width, uint32_t height) :
    width(width), height(height),
    data(new T[width * height], std::default_delete<T[]>())
{ }

STEMImage::STEMImage(uint32_t width, uint32_t height)
{
  this->bright = Image<uint64_t>(width, height);
  this->dark = Image<uint64_t>(width, height);
}

STEMValues calculateSTEMValues(uint16_t data[], int offset,
                               int numberOfPixels,
                               uint16_t brightFieldMask[],
                               uint16_t darkFieldMask[],
                               uint32_t imageNumber)
{
  STEMValues stemValues;
  stemValues.imageNumber = imageNumber;
  for (int i=0; i<numberOfPixels; i++) {
    auto value = data[offset + i];

    stemValues.bright += value & brightFieldMask[i];
    stemValues.dark  += value & darkFieldMask[i];
  }

  return stemValues;
}

#ifdef VTKm
namespace {
  struct MaskAndAdd
  {
    VTKM_EXEC_CONT
    uint64_t operator()(const vtkm::Pair<uint16_t,uint16_t>& a, const vtkm::Pair<uint16_t,uint16_t>& b) const
    {
      return (a.first & a.second) + (b.first & b.second);
    }

    VTKM_EXEC_CONT
    uint64_t operator()(uint64_t a, uint64_t b) const
    {
      return a + b;
    }

    VTKM_EXEC_CONT
    uint64_t operator()(const vtkm::Pair<uint16_t,uint16_t>& a, uint64_t b) const
    {
      return (a.first & a.second) + b;
    }

    VTKM_EXEC_CONT
    uint64_t operator()(uint64_t a, const vtkm::Pair<uint16_t,uint16_t>& b) const
    {
      return a + (b.first & b.second);
    }
  };
}

STEMValues calculateSTEMValuesParallel(uint16_t data[], int offset,
                                       int numberOfPixels,
                                       uint16_t brightFieldMask[],
                                       uint16_t darkFieldMask[],
                                       uint32_t imageNumber = -1)
{
  STEMValues stemValues;
  stemValues.imageNumber = imageNumber;

  auto keysBright = vtkm::cont::make_ArrayHandle(brightFieldMask,
                                                 numberOfPixels);
  auto keysDark = vtkm::cont::make_ArrayHandle(darkFieldMask, numberOfPixels);
  auto input = vtkm::cont::make_ArrayHandle(&data[offset], numberOfPixels);

  auto inputAndBright = vtkm::cont::make_ArrayHandleZip(input, keysBright);
  auto inputAndDark = vtkm::cont::make_ArrayHandleZip(input, keysDark);

  const uint64_t initialVal = 0;
  stemValues.bright = vtkm::cont::Algorithm::Reduce(inputAndBright, initialVal,
                                                    MaskAndAdd{} );
  stemValues.dark = vtkm::cont::Algorithm::Reduce(inputAndDark, initialVal,
                                                  MaskAndAdd{} );

  return stemValues;
}
#endif

STEMImage createSTEMImage(std::vector<Block>& blocks, int rows, int columns,  int innerRadius, int outerRadius)
{
  STEMImage image(rows, columns);

  // Get image size from first block
  auto detectorImageRows = blocks[0].header.rows;
  auto detectorImageColumns = blocks[0].header.columns;
  auto numberOfPixels = detectorImageRows * detectorImageRows;

  auto brightFieldMask = createAnnularMask(detectorImageRows, detectorImageColumns, 0, outerRadius);
  auto darkFieldMask = createAnnularMask(detectorImageRows, detectorImageColumns, innerRadius, outerRadius);

  for(const Block &block: blocks) {
    auto data = block.data.get();
<<<<<<< HEAD
    for (int i=0; i<block.header.imagesInBlock; i++) {
#ifdef VTKm
      auto stemValues = calculateSTEMValuesParallel(data, i*numberOfPixels, numberOfPixels,
                                                    brightFieldMask, darkFieldMask);
#else
=======
    for(int i=0; i<block.header.imagesInBlock; i++) {
>>>>>>> 54bc487e
      auto stemValues = calculateSTEMValues(data, i*numberOfPixels, numberOfPixels,
                                            brightFieldMask, darkFieldMask);
#endif
      image.bright.data[block.header.imageNumbers[i]-1] = stemValues.bright;
      image.dark.data[block.header.imageNumbers[i]-1] = stemValues.dark;
    }
  }

  delete[] brightFieldMask;
  delete[] darkFieldMask;

  return image;
}

Image<double> calculateAverage(std::vector<Block> &blocks)
{
  auto detectorImageRows = blocks[0].header.rows;
  auto detectorImageColumns = blocks[0].header.columns;
  auto numberOfPixels = detectorImageRows*detectorImageColumns;
  Image<double> image(detectorImageRows, detectorImageColumns);

  std::fill(image.data.get(), image.data.get() + numberOfPixels, 0.0);
  uint64_t numberOfImages = 0;
  for(const Block &block: blocks) {
    auto blockData = block.data.get();
    numberOfImages += block.header.imagesInBlock;
    for(int i=0; i<block.header.imagesInBlock; i++) {
      auto numberOfPixels = block.header.rows * block.header.columns;
      for(int j=0; j<numberOfPixels; j++) {
        image.data[j] += blockData[i*numberOfPixels+j];
      }
    }
  }

  for(int i=0; i<detectorImageRows*detectorImageColumns; i++) {
    image.data[i] /= numberOfImages;
  }

  return image;
}


}<|MERGE_RESOLUTION|>--- conflicted
+++ resolved
@@ -114,15 +114,11 @@
 
   for(const Block &block: blocks) {
     auto data = block.data.get();
-<<<<<<< HEAD
-    for (int i=0; i<block.header.imagesInBlock; i++) {
+    for(int i=0; i<block.header.imagesInBlock; i++) {
 #ifdef VTKm
       auto stemValues = calculateSTEMValuesParallel(data, i*numberOfPixels, numberOfPixels,
                                                     brightFieldMask, darkFieldMask);
 #else
-=======
-    for(int i=0; i<block.header.imagesInBlock; i++) {
->>>>>>> 54bc487e
       auto stemValues = calculateSTEMValues(data, i*numberOfPixels, numberOfPixels,
                                             brightFieldMask, darkFieldMask);
 #endif
